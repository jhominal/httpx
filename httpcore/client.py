import asyncio
import typing
from types import TracebackType

from .auth import HTTPBasicAuth
from .config import (
    DEFAULT_MAX_REDIRECTS,
    DEFAULT_POOL_LIMITS,
    DEFAULT_SSL_CONFIG,
    DEFAULT_TIMEOUT_CONFIG,
    PoolLimits,
    SSLConfig,
    TimeoutConfig,
)
from .dispatch.connection_pool import ConnectionPool
from .exceptions import RedirectBodyUnavailable, RedirectLoop, TooManyRedirects
from .interfaces import ConcurrencyBackend, Dispatcher
from .models import (
    URL,
    AuthTypes,
    Cookies,
    CookieTypes,
    Headers,
    HeaderTypes,
    QueryParamTypes,
    Request,
    RequestData,
    Response,
    SyncResponse,
    URLTypes,
)
from .status_codes import codes


class AsyncClient:
    def __init__(
        self,
        auth: AuthTypes = None,
        cookies: CookieTypes = None,
        ssl: SSLConfig = DEFAULT_SSL_CONFIG,
        timeout: TimeoutConfig = DEFAULT_TIMEOUT_CONFIG,
        pool_limits: PoolLimits = DEFAULT_POOL_LIMITS,
        max_redirects: int = DEFAULT_MAX_REDIRECTS,
        dispatch: Dispatcher = None,
        backend: ConcurrencyBackend = None,
    ):
        if dispatch is None:
            dispatch = ConnectionPool(
                ssl=ssl, timeout=timeout, pool_limits=pool_limits, backend=backend
            )

        self.auth = auth
        self.cookies = Cookies(cookies)
        self.max_redirects = max_redirects
        self.dispatch = dispatch

    async def get(
        self,
        url: URLTypes,
        *,
        params: QueryParamTypes = None,
        headers: HeaderTypes = None,
        cookies: CookieTypes = None,
        stream: bool = False,
        auth: AuthTypes = None,
        allow_redirects: bool = True,
        ssl: SSLConfig = None,
        timeout: TimeoutConfig = None,
    ) -> Response:
        return await self.request(
            "GET",
            url,
            params=params,
            headers=headers,
            cookies=cookies,
            stream=stream,
            auth=auth,
            allow_redirects=allow_redirects,
            ssl=ssl,
            timeout=timeout,
        )

    async def options(
        self,
        url: URLTypes,
        *,
        params: QueryParamTypes = None,
        headers: HeaderTypes = None,
        cookies: CookieTypes = None,
        stream: bool = False,
        auth: AuthTypes = None,
        allow_redirects: bool = True,
        ssl: SSLConfig = None,
        timeout: TimeoutConfig = None,
    ) -> Response:
        return await self.request(
            "OPTIONS",
            url,
            params=params,
            headers=headers,
            cookies=cookies,
            stream=stream,
            auth=auth,
            allow_redirects=allow_redirects,
            ssl=ssl,
            timeout=timeout,
        )

    async def head(
        self,
        url: URLTypes,
        *,
        params: QueryParamTypes = None,
        headers: HeaderTypes = None,
        cookies: CookieTypes = None,
        stream: bool = False,
        auth: AuthTypes = None,
        allow_redirects: bool = False,  #  Note: Differs to usual default.
        ssl: SSLConfig = None,
        timeout: TimeoutConfig = None,
    ) -> Response:
        return await self.request(
            "HEAD",
            url,
            params=params,
            headers=headers,
            cookies=cookies,
            stream=stream,
            auth=auth,
            allow_redirects=allow_redirects,
            ssl=ssl,
            timeout=timeout,
        )

    async def post(
        self,
        url: URLTypes,
        *,
        data: RequestData = b"",
        params: QueryParamTypes = None,
        headers: HeaderTypes = None,
        cookies: CookieTypes = None,
        stream: bool = False,
        auth: AuthTypes = None,
        allow_redirects: bool = True,
        ssl: SSLConfig = None,
        timeout: TimeoutConfig = None,
    ) -> Response:
        return await self.request(
            "POST",
            url,
            data=data,
            params=params,
            headers=headers,
            cookies=cookies,
            stream=stream,
            auth=auth,
            allow_redirects=allow_redirects,
            ssl=ssl,
            timeout=timeout,
        )

    async def put(
        self,
        url: URLTypes,
        *,
        data: RequestData = b"",
        params: QueryParamTypes = None,
        headers: HeaderTypes = None,
        cookies: CookieTypes = None,
        stream: bool = False,
        auth: AuthTypes = None,
        allow_redirects: bool = True,
        ssl: SSLConfig = None,
        timeout: TimeoutConfig = None,
    ) -> Response:
        return await self.request(
            "PUT",
            url,
            data=data,
            params=params,
            headers=headers,
            cookies=cookies,
            stream=stream,
            auth=auth,
            allow_redirects=allow_redirects,
            ssl=ssl,
            timeout=timeout,
        )

    async def patch(
        self,
        url: URLTypes,
        *,
        data: RequestData = b"",
        params: QueryParamTypes = None,
        headers: HeaderTypes = None,
        cookies: CookieTypes = None,
        stream: bool = False,
        auth: AuthTypes = None,
        allow_redirects: bool = True,
        ssl: SSLConfig = None,
        timeout: TimeoutConfig = None,
    ) -> Response:
        return await self.request(
            "PATCH",
            url,
            data=data,
            params=params,
            headers=headers,
            cookies=cookies,
            stream=stream,
            auth=auth,
            allow_redirects=allow_redirects,
            ssl=ssl,
            timeout=timeout,
        )

    async def delete(
        self,
        url: URLTypes,
        *,
        data: RequestData = b"",
        params: QueryParamTypes = None,
        headers: HeaderTypes = None,
        cookies: CookieTypes = None,
        stream: bool = False,
        auth: AuthTypes = None,
        allow_redirects: bool = True,
        ssl: SSLConfig = None,
        timeout: TimeoutConfig = None,
    ) -> Response:
        return await self.request(
            "DELETE",
            url,
            data=data,
            params=params,
            headers=headers,
            cookies=cookies,
            stream=stream,
            auth=auth,
            allow_redirects=allow_redirects,
            ssl=ssl,
            timeout=timeout,
        )

    async def request(
        self,
        method: str,
        url: URLTypes,
        *,
        data: RequestData = b"",
        params: QueryParamTypes = None,
        headers: HeaderTypes = None,
        cookies: CookieTypes = None,
        stream: bool = False,
        auth: AuthTypes = None,
        allow_redirects: bool = True,
        ssl: SSLConfig = None,
        timeout: TimeoutConfig = None,
    ) -> Response:
        request = Request(
            method,
            url,
            data=data,
<<<<<<< HEAD
            query_params=query_params,
=======
            params=params,
>>>>>>> c6287ed7
            headers=headers,
            cookies=self.merge_cookies(cookies),
        )
        self.prepare_request(request)
        response = await self.send(
            request,
            stream=stream,
            auth=auth,
            allow_redirects=allow_redirects,
            ssl=ssl,
            timeout=timeout,
        )
        return response

    def prepare_request(self, request: Request) -> None:
        request.prepare()

<<<<<<< HEAD
    def merge_cookies(self, cookies: CookieTypes = None) -> typing.Optional[CookieTypes]:
=======
    def merge_cookies(
        self, cookies: CookieTypes = None
    ) -> typing.Optional[CookieTypes]:
>>>>>>> c6287ed7
        if cookies or self.cookies:
            merged_cookies = Cookies(self.cookies)
            merged_cookies.update(cookies)
            return merged_cookies
        return cookies

    async def send(
        self,
        request: Request,
        *,
        stream: bool = False,
        auth: AuthTypes = None,
        ssl: SSLConfig = None,
        timeout: TimeoutConfig = None,
        allow_redirects: bool = True,
    ) -> Response:
        if auth is None:
            auth = self.auth

        url = request.url
        if auth is None and (url.username or url.password):
            auth = HTTPBasicAuth(username=url.username, password=url.password)

        if auth is not None:
            if isinstance(auth, tuple):
                auth = HTTPBasicAuth(username=auth[0], password=auth[1])
            request = auth(request)

        response = await self.send_handling_redirects(
            request,
            stream=stream,
            ssl=ssl,
            timeout=timeout,
            allow_redirects=allow_redirects,
        )
        return response

    async def send_handling_redirects(
        self,
        request: Request,
        *,
        stream: bool = False,
        ssl: SSLConfig = None,
        timeout: TimeoutConfig = None,
        allow_redirects: bool = True,
        history: typing.List[Response] = None,
    ) -> Response:
        if history is None:
            history = []

        while True:
            # We perform these checks here, so that calls to `response.next()`
            # will raise redirect errors if appropriate.
            if len(history) > self.max_redirects:
                raise TooManyRedirects()
            if request.url in [response.url for response in history]:
                raise RedirectLoop()

            response = await self.dispatch.send(
                request, stream=stream, ssl=ssl, timeout=timeout
            )
            response.history = list(history)
            self.cookies.extract_cookies(response)
            history = [response] + history
            if not response.is_redirect:
                break

            if allow_redirects:
                request = self.build_redirect_request(request, response)
            else:

                async def send_next() -> Response:
                    nonlocal request, response, ssl, allow_redirects, timeout, history
                    request = self.build_redirect_request(request, response)
                    response = await self.send_handling_redirects(
                        request,
                        stream=stream,
                        allow_redirects=allow_redirects,
                        ssl=ssl,
                        timeout=timeout,
                        history=history,
                    )
                    return response

                response.next = send_next  # type: ignore
                break

        return response

    def build_redirect_request(self, request: Request, response: Response) -> Request:
        method = self.redirect_method(request, response)
        url = self.redirect_url(request, response)
        headers = self.redirect_headers(request, url)
        content = self.redirect_content(request, method)
        cookies = self.merge_cookies(request.cookies)
<<<<<<< HEAD
        return Request(method=method, url=url, headers=headers, data=content, cookies=cookies)
=======
        return Request(
            method=method, url=url, headers=headers, data=content, cookies=cookies
        )
>>>>>>> c6287ed7

    def redirect_method(self, request: Request, response: Response) -> str:
        """
        When being redirected we may want to change the method of the request
        based on certain specs or browser behavior.
        """
        method = request.method

        # https://tools.ietf.org/html/rfc7231#section-6.4.4
        if response.status_code == codes.SEE_OTHER and method != "HEAD":
            method = "GET"

        # Do what the browsers do, despite standards...
        # Turn 302s into GETs.
        if response.status_code == codes.FOUND and method != "HEAD":
            method = "GET"

        # If a POST is responded to with a 301, turn it into a GET.
        # This bizarre behaviour is explained in 'requests' issue 1704.
        if response.status_code == codes.MOVED_PERMANENTLY and method == "POST":
            method = "GET"

        return method

    def redirect_url(self, request: Request, response: Response) -> URL:
        """
        Return the URL for the redirect to follow.
        """
        location = response.headers["Location"]

        url = URL(location, allow_relative=True)

        # Facilitate relative 'Location' headers, as allowed by RFC 7231.
        # (e.g. '/path/to/resource' instead of 'http://domain.tld/path/to/resource')
        if url.is_relative_url:
            url = url.resolve_with(request.url)

        # Attach previous fragment if needed (RFC 7231 7.1.2)
        if request.url.fragment and not url.fragment:
            url = url.copy_with(fragment=request.url.fragment)

        return url

    def redirect_headers(self, request: Request, url: URL) -> Headers:
        """
        Strip Authorization headers when responses are redirected away from
        the origin.
        """
        headers = Headers(request.headers)
        if url.origin != request.url.origin:
            del headers["Authorization"]
        return headers

    def redirect_content(self, request: Request, method: str) -> bytes:
        """
        Return the body that should be used for the redirect request.
        """
        if method != request.method and method == "GET":
            return b""
        if request.is_streaming:
            raise RedirectBodyUnavailable()
        return request.content

    async def close(self) -> None:
        await self.dispatch.close()

    async def __aenter__(self) -> "AsyncClient":
        return self

    async def __aexit__(
        self,
        exc_type: typing.Type[BaseException] = None,
        exc_value: BaseException = None,
        traceback: TracebackType = None,
    ) -> None:
        await self.close()


class Client:
    def __init__(
        self,
        auth: AuthTypes = None,
        ssl: SSLConfig = DEFAULT_SSL_CONFIG,
        timeout: TimeoutConfig = DEFAULT_TIMEOUT_CONFIG,
        pool_limits: PoolLimits = DEFAULT_POOL_LIMITS,
        max_redirects: int = DEFAULT_MAX_REDIRECTS,
        dispatch: Dispatcher = None,
        backend: ConcurrencyBackend = None,
    ) -> None:
        self._client = AsyncClient(
            auth=auth,
            ssl=ssl,
            timeout=timeout,
            pool_limits=pool_limits,
            max_redirects=max_redirects,
            dispatch=dispatch,
            backend=backend,
        )
        self._loop = asyncio.new_event_loop()

    @property
    def cookies(self) -> Cookies:
        return self._client.cookies

    def request(
        self,
        method: str,
        url: URLTypes,
        *,
        data: RequestData = b"",
        params: QueryParamTypes = None,
        headers: HeaderTypes = None,
        cookies: CookieTypes = None,
        stream: bool = False,
        auth: AuthTypes = None,
        allow_redirects: bool = True,
        ssl: SSLConfig = None,
        timeout: TimeoutConfig = None,
    ) -> SyncResponse:
        request = Request(
            method,
            url,
            data=data,
<<<<<<< HEAD
            query_params=query_params,
=======
            params=params,
>>>>>>> c6287ed7
            headers=headers,
            cookies=self._client.merge_cookies(cookies),
        )
        self.prepare_request(request)
        response = self.send(
            request,
            stream=stream,
            auth=auth,
            allow_redirects=allow_redirects,
            ssl=ssl,
            timeout=timeout,
        )
        return response

    def get(
        self,
        url: URLTypes,
        *,
        params: QueryParamTypes = None,
        headers: HeaderTypes = None,
        cookies: CookieTypes = None,
        stream: bool = False,
        auth: AuthTypes = None,
        allow_redirects: bool = True,
        ssl: SSLConfig = None,
        timeout: TimeoutConfig = None,
    ) -> SyncResponse:
        return self.request(
            "GET",
            url,
            headers=headers,
            cookies=cookies,
            stream=stream,
            auth=auth,
            allow_redirects=allow_redirects,
            ssl=ssl,
            timeout=timeout,
        )

    def options(
        self,
        url: URLTypes,
        *,
        params: QueryParamTypes = None,
        headers: HeaderTypes = None,
        cookies: CookieTypes = None,
        stream: bool = False,
        auth: AuthTypes = None,
        allow_redirects: bool = True,
        ssl: SSLConfig = None,
        timeout: TimeoutConfig = None,
    ) -> SyncResponse:
        return self.request(
            "OPTIONS",
            url,
            headers=headers,
            cookies=cookies,
            stream=stream,
            auth=auth,
            allow_redirects=allow_redirects,
            ssl=ssl,
            timeout=timeout,
        )

    def head(
        self,
        url: URLTypes,
        *,
        params: QueryParamTypes = None,
        headers: HeaderTypes = None,
        cookies: CookieTypes = None,
        stream: bool = False,
        auth: AuthTypes = None,
        allow_redirects: bool = False,  #  Note: Differs to usual default.
        ssl: SSLConfig = None,
        timeout: TimeoutConfig = None,
    ) -> SyncResponse:
        return self.request(
            "HEAD",
            url,
            headers=headers,
            cookies=cookies,
            stream=stream,
            auth=auth,
            allow_redirects=allow_redirects,
            ssl=ssl,
            timeout=timeout,
        )

    def post(
        self,
        url: URLTypes,
        *,
        data: RequestData = b"",
        params: QueryParamTypes = None,
        headers: HeaderTypes = None,
        cookies: CookieTypes = None,
        stream: bool = False,
        auth: AuthTypes = None,
        allow_redirects: bool = True,
        ssl: SSLConfig = None,
        timeout: TimeoutConfig = None,
    ) -> SyncResponse:
        return self.request(
            "POST",
            url,
            data=data,
            headers=headers,
            cookies=cookies,
            stream=stream,
            auth=auth,
            allow_redirects=allow_redirects,
            ssl=ssl,
            timeout=timeout,
        )

    def put(
        self,
        url: URLTypes,
        *,
        data: RequestData = b"",
        params: QueryParamTypes = None,
        headers: HeaderTypes = None,
        cookies: CookieTypes = None,
        stream: bool = False,
        auth: AuthTypes = None,
        allow_redirects: bool = True,
        ssl: SSLConfig = None,
        timeout: TimeoutConfig = None,
    ) -> SyncResponse:
        return self.request(
            "PUT",
            url,
            data=data,
            headers=headers,
            cookies=cookies,
            stream=stream,
            auth=auth,
            allow_redirects=allow_redirects,
            ssl=ssl,
            timeout=timeout,
        )

    def patch(
        self,
        url: URLTypes,
        *,
        data: RequestData = b"",
        params: QueryParamTypes = None,
        headers: HeaderTypes = None,
        cookies: CookieTypes = None,
        stream: bool = False,
        auth: AuthTypes = None,
        allow_redirects: bool = True,
        ssl: SSLConfig = None,
        timeout: TimeoutConfig = None,
    ) -> SyncResponse:
        return self.request(
            "PATCH",
            url,
            data=data,
            headers=headers,
            cookies=cookies,
            stream=stream,
            auth=auth,
            allow_redirects=allow_redirects,
            ssl=ssl,
            timeout=timeout,
        )

    def delete(
        self,
        url: URLTypes,
        *,
        data: RequestData = b"",
        params: QueryParamTypes = None,
        headers: HeaderTypes = None,
        cookies: CookieTypes = None,
        stream: bool = False,
        auth: AuthTypes = None,
        allow_redirects: bool = True,
        ssl: SSLConfig = None,
        timeout: TimeoutConfig = None,
    ) -> SyncResponse:
        return self.request(
            "DELETE",
            url,
            data=data,
            headers=headers,
            cookies=cookies,
            stream=stream,
            auth=auth,
            allow_redirects=allow_redirects,
            ssl=ssl,
            timeout=timeout,
        )

    def prepare_request(self, request: Request) -> None:
        self._client.prepare_request(request)

    def send(
        self,
        request: Request,
        *,
        stream: bool = False,
        auth: AuthTypes = None,
        allow_redirects: bool = True,
        ssl: SSLConfig = None,
        timeout: TimeoutConfig = None,
    ) -> SyncResponse:
        response = self._loop.run_until_complete(
            self._client.send(
                request,
                stream=stream,
                auth=auth,
                allow_redirects=allow_redirects,
                ssl=ssl,
                timeout=timeout,
            )
        )
        return SyncResponse(response, self._loop)

    def close(self) -> None:
        self._loop.run_until_complete(self._client.close())

    def __enter__(self) -> "Client":
        return self

    def __exit__(
        self,
        exc_type: typing.Type[BaseException] = None,
        exc_value: BaseException = None,
        traceback: TracebackType = None,
    ) -> None:
        self.close()<|MERGE_RESOLUTION|>--- conflicted
+++ resolved
@@ -263,11 +263,7 @@
             method,
             url,
             data=data,
-<<<<<<< HEAD
-            query_params=query_params,
-=======
-            params=params,
->>>>>>> c6287ed7
+            params=params,
             headers=headers,
             cookies=self.merge_cookies(cookies),
         )
@@ -285,13 +281,9 @@
     def prepare_request(self, request: Request) -> None:
         request.prepare()
 
-<<<<<<< HEAD
-    def merge_cookies(self, cookies: CookieTypes = None) -> typing.Optional[CookieTypes]:
-=======
     def merge_cookies(
         self, cookies: CookieTypes = None
     ) -> typing.Optional[CookieTypes]:
->>>>>>> c6287ed7
         if cookies or self.cookies:
             merged_cookies = Cookies(self.cookies)
             merged_cookies.update(cookies)
@@ -387,13 +379,9 @@
         headers = self.redirect_headers(request, url)
         content = self.redirect_content(request, method)
         cookies = self.merge_cookies(request.cookies)
-<<<<<<< HEAD
-        return Request(method=method, url=url, headers=headers, data=content, cookies=cookies)
-=======
         return Request(
             method=method, url=url, headers=headers, data=content, cookies=cookies
         )
->>>>>>> c6287ed7
 
     def redirect_method(self, request: Request, response: Response) -> str:
         """
@@ -517,11 +505,7 @@
             method,
             url,
             data=data,
-<<<<<<< HEAD
-            query_params=query_params,
-=======
-            params=params,
->>>>>>> c6287ed7
+            params=params,
             headers=headers,
             cookies=self._client.merge_cookies(cookies),
         )
